bot:
    prefix:      "!"
    token:       !ENV "BOT_TOKEN"
    sentry_dsn:  !ENV "BOT_SENTRY_DSN"

    cooldowns:
        # Per channel, per tag.
        tags: 60

    clean:
        # Maximum number of messages to traverse for clean commands
        message_limit: 10000


style:
    colours:
        soft_red: 0xcd6d6d
        soft_green: 0x68c290
        soft_orange: 0xf9cb54

    emojis:
        defcon_disabled: "<:defcondisabled:470326273952972810>"
        defcon_enabled:  "<:defconenabled:470326274213150730>"
        defcon_updated:  "<:defconsettingsupdated:470326274082996224>"

        status_online:  "<:status_online:470326272351010816>"
        status_idle:    "<:status_idle:470326266625785866>"
        status_dnd:     "<:status_dnd:470326272082313216>"
        status_offline: "<:status_offline:470326266537705472>"

        failmail: "<:failmail:633660039931887616>"
        trashcan: "<:trashcan:637136429717389331>"

        bullet:     "\u2022"
        pencil:     "\u270F"
        new:        "\U0001F195"
        cross_mark: "\u274C"
        check_mark: "\u2705"

        ducky_yellow:   &DUCKY_YELLOW   574951975574175744
        ducky_blurple:  &DUCKY_BLURPLE  574951975310065675
        ducky_regal:    &DUCKY_REGAL    637883439185395712
        ducky_camo:     &DUCKY_CAMO     637914731566596096
        ducky_ninja:    &DUCKY_NINJA    637923502535606293
        ducky_devil:    &DUCKY_DEVIL    637925314982576139
        ducky_tube:     &DUCKY_TUBE     637881368008851456
        ducky_hunt:     &DUCKY_HUNT     639355090909528084
        ducky_wizard:   &DUCKY_WIZARD   639355996954689536
        ducky_party:    &DUCKY_PARTY    639468753440210977
        ducky_angel:    &DUCKY_ANGEL    640121935610511361
        ducky_maul:     &DUCKY_MAUL     640137724958867467
        ducky_santa:    &DUCKY_SANTA    655360331002019870

        upvotes:        "<:upvotes:638729835245731840>"
        comments:       "<:comments:638729835073765387>"
        user:           "<:user:638729835442602003>"

    icons:
        crown_blurple: "https://cdn.discordapp.com/emojis/469964153289965568.png"
        crown_green:   "https://cdn.discordapp.com/emojis/469964154719961088.png"
        crown_red:     "https://cdn.discordapp.com/emojis/469964154879344640.png"

        defcon_denied:   "https://cdn.discordapp.com/emojis/472475292078964738.png"
        defcon_disabled: "https://cdn.discordapp.com/emojis/470326273952972810.png"
        defcon_enabled:  "https://cdn.discordapp.com/emojis/470326274213150730.png"
        defcon_updated:  "https://cdn.discordapp.com/emojis/472472638342561793.png"

        filtering: "https://cdn.discordapp.com/emojis/472472638594482195.png"

        guild_update: "https://cdn.discordapp.com/emojis/469954765141442561.png"

        hash_blurple: "https://cdn.discordapp.com/emojis/469950142942806017.png"
        hash_green:   "https://cdn.discordapp.com/emojis/469950144918585344.png"
        hash_red:     "https://cdn.discordapp.com/emojis/469950145413251072.png"

        message_bulk_delete: "https://cdn.discordapp.com/emojis/469952898994929668.png"
        message_delete:      "https://cdn.discordapp.com/emojis/472472641320648704.png"
        message_edit:        "https://cdn.discordapp.com/emojis/472472638976163870.png"

        sign_in:  "https://cdn.discordapp.com/emojis/469952898181234698.png"
        sign_out: "https://cdn.discordapp.com/emojis/469952898089091082.png"

        token_removed: "https://cdn.discordapp.com/emojis/470326273298792469.png"

        user_ban:    "https://cdn.discordapp.com/emojis/469952898026045441.png"
        user_unban:  "https://cdn.discordapp.com/emojis/469952898692808704.png"
        user_update: "https://cdn.discordapp.com/emojis/469952898684551168.png"

        user_mute:     "https://cdn.discordapp.com/emojis/472472640100106250.png"
        user_unmute:   "https://cdn.discordapp.com/emojis/472472639206719508.png"
        user_verified: "https://cdn.discordapp.com/emojis/470326274519334936.png"

        user_warn: "https://cdn.discordapp.com/emojis/470326274238447633.png"

        pencil: "https://cdn.discordapp.com/emojis/470326272401211415.png"

        remind_blurple: "https://cdn.discordapp.com/emojis/477907609215827968.png"
        remind_green:   "https://cdn.discordapp.com/emojis/477907607785570310.png"
        remind_red:     "https://cdn.discordapp.com/emojis/477907608057937930.png"

        questionmark: "https://cdn.discordapp.com/emojis/512367613339369475.png"

        superstarify: "https://cdn.discordapp.com/emojis/636288153044516874.png"
        unsuperstarify: "https://cdn.discordapp.com/emojis/636288201258172446.png"

        voice_state_blue: "https://cdn.discordapp.com/emojis/656899769662439456.png"
        voice_state_green: "https://cdn.discordapp.com/emojis/656899770094452754.png"
        voice_state_red: "https://cdn.discordapp.com/emojis/656899769905709076.png"

guild:
    id: 267624335836053506

    categories:
        python_help:    356013061213126657

    channels:
<<<<<<< HEAD
        announcements:                              354619224620138496
        user_event_announcements:   &USER_EVENT_A   592000283102674944

        # Development
        dev_contrib:        &DEV_CONTRIB    635950537262759947
        dev_log:            &DEV_LOG        622895325144940554

        # Discussion
        meta:               429409067623251969
        python_discussion:  267624335836053506

        # Logs
        attachment_log:     &ATTACH_LOG     649243850006855680
        message_log:        &MESSAGE_LOG    467752170159079424
        mod_log:            &MOD_LOG        282638479504965634
        user_log:                           528976905546760203
        voice_log:                          640292421988646961

        # Off-topic
        off_topic_0:    291284109232308226
        off_topic_1:    463035241142026251
        off_topic_2:    463035268514185226

        # Python Help
        help_0:         303906576991780866
        help_1:         303906556754395136
        help_2:         303906514266226689
        help_3:         439702951246692352
        help_4:         451312046647148554
        help_5:         454941769734422538
        help_6:         587375753306570782
        help_7:         587375768556797982

        # Special
        bot_commands:       &BOT_CMD        267659945086812160
        esoteric:                           470884583684964352
        reddit:                             458224812528238616
        verification:                       352442727016693763

        # Staff
        admins:             &ADMINS         365960823622991872
        admin_spam:         &ADMIN_SPAM     563594791770914816
        defcon:             &DEFCON         464469101889454091
        helpers:            &HELPERS        385474242440986624
        mods:               &MODS           305126844661760000
        mod_alerts:                         473092532147060736
        mod_spam:           &MOD_SPAM       620607373828030464
        organisation:       &ORGANISATION   551789653284356126
        staff_lounge:       &STAFF_LOUNGE   464905259261755392

        # Voice
        admins_voice:       &ADMINS_VOICE   500734494840717332
        staff_voice:        &STAFF_VOICE    412375055910043655

        # Watch
        big_brother_logs:   &BB_LOGS        468507907357409333
        talent_pool:        &TALENT_POOL    534321732593647616

    staff_channels:
        - *ADMINS
        - *ADMIN_SPAM
        - *DEFCON
        - *HELPERS
        - *MODS
        - *MOD_SPAM
        - *ORGANISATION

    # Modlog cog ignores events which occur in these channels
    modlog_blacklist:
        - *ADMINS
        - *ADMINS_VOICE
        - *ATTACH_LOG
        - *MESSAGE_LOG
        - *MOD_LOG
        - *STAFF_VOICE

    reminder_whitelist:
        - *BOT_CMD
        - *DEV_CONTRIB
=======
        admins:            &ADMINS        365960823622991872
        admin_spam:        &ADMIN_SPAM    563594791770914816
        admins_voice:      &ADMINS_VOICE  500734494840717332
        announcements:                    354619224620138496
        attachment_log:    &ATTCH_LOG     649243850006855680
        big_brother_logs:  &BBLOGS        468507907357409333
        bot:               &BOT_CMD       267659945086812160
        checkpoint_test:                  422077681434099723
        defcon:            &DEFCON        464469101889454091
        devcontrib:        &DEV_CONTRIB   635950537262759947
        devcore:                          411200599653351425
        devlog:            &DEVLOG        622895325144940554
        devtest:           &DEVTEST       414574275865870337
        esoteric:                         470884583684964352
        help_0:                           303906576991780866
        help_1:                           303906556754395136
        help_2:                           303906514266226689
        help_3:                           439702951246692352
        help_4:                           451312046647148554
        help_5:                           454941769734422538
        help_6:                           587375753306570782
        help_7:                           587375768556797982
        helpers:           &HELPERS       385474242440986624
        message_log:       &MESSAGE_LOG   467752170159079424
        meta:                             429409067623251969
        mod_spam:          &MOD_SPAM      620607373828030464
        mods:              &MODS          305126844661760000
        mod_alerts:                       473092532147060736
        modlog:            &MODLOG        282638479504965634
        off_topic_0:                      291284109232308226
        off_topic_1:                      463035241142026251
        off_topic_2:                      463035268514185226
        organisation:      &ORGANISATION  551789653284356126
        python:                           267624335836053506
        reddit:                           458224812528238616
        staff_lounge:      &STAFF_LOUNGE  464905259261755392
        staff_voice:       &STAFF_VOICE   412375055910043655
        talent_pool:       &TALENT_POOL   534321732593647616
        userlog:                          528976905546760203
        user_event_a:      &USER_EVENT_A  592000283102674944
        verification:                     352442727016693763
        voice_log:                        640292421988646961

    staff_channels: [*ADMINS, *ADMIN_SPAM, *MOD_SPAM, *MODS, *HELPERS, *ORGANISATION, *DEFCON]
    ignored: [*ADMINS, *MESSAGE_LOG, *MODLOG, *ADMINS_VOICE, *STAFF_VOICE, *ATTCH_LOG]
    reminder_whitelist: [*BOT_CMD, *DEV_CONTRIB]
>>>>>>> 1ccc0f11

    roles:
        announcements:                          463658397560995840
        contributors:                           295488872404484098
        muted:              &MUTED_ROLE         277914926603829249
        partners:                               323426753857191936
        python_community:   &PY_COMMUNITY_ROLE  458226413825294336

        # This is the Developers role on PyDis, here named verified for readability reasons
        verified:                               352427296948486144

        # Staff
        admins:             &ADMINS_ROLE    267628507062992896
        core_developers:                    587606783669829632
        helpers:                            267630620367257601
        moderators:         &MODS_ROLE      267629731250176001
        owners:             &OWNERS_ROLE    267627879762755584

        # Code Jam
        jammers:        591786436651646989
        team_leaders:   501324292341104650

    webhooks:
<<<<<<< HEAD
        talent_pool:    569145364800602132
        big_brother:    569133704568373283
        reddit:         635408384794951680
        duck_pond:      637821475327311927
=======
        talent_pool:                        569145364800602132
        big_brother:                        569133704568373283
        reddit:                             635408384794951680
        duck_pond:                          637821475327311927
        dev_log:                            680501655111729222
>>>>>>> 1ccc0f11


filter:

    # What do we filter?
    filter_zalgo:       false
    filter_invites:     true
    filter_domains:     true
    watch_rich_embeds:  true
    watch_words:        true
    watch_tokens:       true

    # Notify user on filter?
    # Notifications are not expected for "watchlist" type filters
    notify_user_zalgo:       false
    notify_user_invites:     true
    notify_user_domains:     false

    # Filter configuration
    ping_everyone: true  # Ping @everyone when we send a mod-alert?

    guild_invite_whitelist:
        - 280033776820813825  # Functional Programming
        - 267624335836053506  # Python Discord
        - 440186186024222721  # Python Discord: ModLog Emojis
        - 273944235143593984  # STEM
        - 348658686962696195  # RLBot
        - 531221516914917387  # Pallets
        - 249111029668249601  # Gentoo
        - 327254708534116352  # Adafruit
        - 544525886180032552  # kennethreitz.org
        - 590806733924859943  # Discord Hack Week
        - 423249981340778496  # Kivy
        - 197038439483310086  # Discord Testers
        - 286633898581164032  # Ren'Py
        - 349505959032389632  # PyGame
        - 438622377094414346  # Pyglet
        - 524691714909274162  # Panda3D
        - 336642139381301249  # discord.py
        - 405403391410438165  # Sentdex

    domain_blacklist:
        - pornhub.com
        - liveleak.com

    word_watchlist:
        - goo+ks*
        - ky+s+
        - ki+ke+s*
        - beaner+s?
        - coo+ns*
        - nig+lets*
        - slant-eyes*
        - towe?l-?head+s*
        - chi*n+k+s*
        - spick*s*
        - kill* +(?:yo)?urself+
        - jew+s*
        - suicide
        - rape
        - (re+)tar+(d+|t+)(ed)?
        - ta+r+d+
        - cunts*
        - trann*y
        - shemale

    token_watchlist:
        - fa+g+s*
        - 卐
        - 卍
        - cuck(?!oo+)
        - nigg+(?:e*r+|a+h*?|u+h+)s?
        - fag+o+t+s*

    # Censor doesn't apply to these
    channel_whitelist:
        - *ADMINS
        - *MOD_LOG
        - *MESSAGE_LOG
        - *DEV_LOG
        - *BB_LOGS
        - *STAFF_LOUNGE
        - *TALENT_POOL
        - *USER_EVENT_A

    role_whitelist:
        - *ADMINS_ROLE
        - *MODS_ROLE
        - *OWNERS_ROLE
        - *PY_COMMUNITY_ROLE


keys:
    site_api:    !ENV "BOT_API_KEY"


urls:
    # PyDis site vars
    site:        &DOMAIN       "pythondiscord.com"
    site_api:    &API    !JOIN ["api.", *DOMAIN]
    site_paste:  &PASTE  !JOIN ["paste.", *DOMAIN]
    site_staff:  &STAFF  !JOIN ["staff.", *DOMAIN]
    site_schema: &SCHEMA       "https://"

    site_bigbrother_api:                !JOIN [*SCHEMA, *API, "/bot/bigbrother"]
    site_docs_api:                      !JOIN [*SCHEMA, *API, "/bot/docs"]
    site_superstarify_api:              !JOIN [*SCHEMA, *API, "/bot/superstarify"]
    site_infractions:                   !JOIN [*SCHEMA, *API, "/bot/infractions"]
    site_infractions_user:              !JOIN [*SCHEMA, *API, "/bot/infractions/user/{user_id}"]
    site_infractions_type:              !JOIN [*SCHEMA, *API, "/bot/infractions/type/{infraction_type}"]
    site_infractions_by_id:             !JOIN [*SCHEMA, *API, "/bot/infractions/id/{infraction_id}"]
    site_infractions_user_type_current: !JOIN [*SCHEMA, *API, "/bot/infractions/user/{user_id}/{infraction_type}/current"]
    site_infractions_user_type:         !JOIN [*SCHEMA, *API, "/bot/infractions/user/{user_id}/{infraction_type}"]
    site_logs_api:                      !JOIN [*SCHEMA, *API, "/bot/logs"]
    site_logs_view:                     !JOIN [*SCHEMA, *STAFF, "/bot/logs"]
    site_off_topic_names_api:           !JOIN [*SCHEMA, *API, "/bot/off-topic-names"]
    site_reminders_api:                 !JOIN [*SCHEMA, *API, "/bot/reminders"]
    site_reminders_user_api:            !JOIN [*SCHEMA, *API, "/bot/reminders/user"]
    site_settings_api:                  !JOIN [*SCHEMA, *API, "/bot/settings"]
    site_tags_api:                      !JOIN [*SCHEMA, *API, "/bot/tags"]
    site_user_api:                      !JOIN [*SCHEMA, *API, "/bot/users"]
    site_user_complete_api:             !JOIN [*SCHEMA, *API, "/bot/users/complete"]
    paste_service:                      !JOIN [*SCHEMA, *PASTE, "/{key}"]

    # Snekbox
    snekbox_eval_api: "http://snekbox:8060/eval"

    # Discord API URLs
    discord_api:        &DISCORD_API "https://discordapp.com/api/v7/"
    discord_invite_api: !JOIN [*DISCORD_API, "invites"]

    # Misc URLs
    bot_avatar:      "https://raw.githubusercontent.com/discord-python/branding/master/logos/logo_circle/logo_circle.png"
    github_bot_repo: "https://github.com/python-discord/bot"

anti_spam:
    # Clean messages that violate a rule.
    clean_offending: true
    ping_everyone: true

    punishment:
        role_id: *MUTED_ROLE
        remove_after: 600

    rules:
        attachments:
            interval: 10
            max: 9

        burst:
            interval: 10
            max: 7

        burst_shared:
            interval: 10
            max: 20

        chars:
            interval: 5
            max: 3_000

        duplicates:
            interval: 10
            max: 3

        discord_emojis:
            interval: 10
            max: 20

        links:
            interval: 10
            max: 10

        mentions:
            interval: 10
            max: 5

        newlines:
            interval: 10
            max: 100
            max_consecutive: 10

        role_mentions:
            interval: 10
            max: 3


anti_malware:
    whitelist:
        - '.3gp'
        - '.3g2'
        - '.avi'
        - '.bmp'
        - '.gif'
        - '.h264'
        - '.jpg'
        - '.jpeg'
        - '.m4v'
        - '.mkv'
        - '.mov'
        - '.mp4'
        - '.mpeg'
        - '.mpg'
        - '.png'
        - '.tiff'
        - '.wmv'
        - '.svg'
        - '.psd'  # Photoshop
        - '.ai'   # Illustrator
        - '.aep'  # After Effects
        - '.xcf'  # GIMP
        - '.mp3'
        - '.wav'
        - '.ogg'
        - '.md'


reddit:
    subreddits:
        - 'r/Python'
    client_id: !ENV "REDDIT_CLIENT_ID"
    secret:    !ENV "REDDIT_SECRET"


wolfram:
    # Max requests per day.
    user_limit_day: 10
    guild_limit_day: 67
    key: !ENV "WOLFRAM_API_KEY"


big_brother:
    log_delay: 15
    header_message_limit: 15


free:
    # Seconds to elapse for a channel
    # to be considered inactive.
    activity_timeout: 600
    cooldown_rate: 1
    cooldown_per: 60.0

mention:
    message_timeout: 300
    reset_delay: 5

redirect_output:
    delete_invocation: true
    delete_delay: 15

sync:
    confirm_timeout: 300
    max_diff: 10

duck_pond:
    threshold: 5
    custom_emojis:
        - *DUCKY_YELLOW
        - *DUCKY_BLURPLE
        - *DUCKY_CAMO
        - *DUCKY_DEVIL
        - *DUCKY_NINJA
        - *DUCKY_REGAL
        - *DUCKY_TUBE
        - *DUCKY_HUNT
        - *DUCKY_WIZARD
        - *DUCKY_PARTY
        - *DUCKY_ANGEL
        - *DUCKY_MAUL
        - *DUCKY_SANTA

config:
    required_keys: ['bot.token']<|MERGE_RESOLUTION|>--- conflicted
+++ resolved
@@ -114,12 +114,12 @@
         python_help:    356013061213126657
 
     channels:
-<<<<<<< HEAD
         announcements:                              354619224620138496
         user_event_announcements:   &USER_EVENT_A   592000283102674944
 
         # Development
         dev_contrib:        &DEV_CONTRIB    635950537262759947
+        dev_core:           &DEV_CORE       411200599653351425
         dev_log:            &DEV_LOG        622895325144940554
 
         # Discussion
@@ -194,54 +194,10 @@
     reminder_whitelist:
         - *BOT_CMD
         - *DEV_CONTRIB
-=======
-        admins:            &ADMINS        365960823622991872
-        admin_spam:        &ADMIN_SPAM    563594791770914816
-        admins_voice:      &ADMINS_VOICE  500734494840717332
-        announcements:                    354619224620138496
-        attachment_log:    &ATTCH_LOG     649243850006855680
-        big_brother_logs:  &BBLOGS        468507907357409333
-        bot:               &BOT_CMD       267659945086812160
-        checkpoint_test:                  422077681434099723
-        defcon:            &DEFCON        464469101889454091
-        devcontrib:        &DEV_CONTRIB   635950537262759947
-        devcore:                          411200599653351425
-        devlog:            &DEVLOG        622895325144940554
-        devtest:           &DEVTEST       414574275865870337
-        esoteric:                         470884583684964352
-        help_0:                           303906576991780866
-        help_1:                           303906556754395136
-        help_2:                           303906514266226689
-        help_3:                           439702951246692352
-        help_4:                           451312046647148554
-        help_5:                           454941769734422538
-        help_6:                           587375753306570782
-        help_7:                           587375768556797982
-        helpers:           &HELPERS       385474242440986624
-        message_log:       &MESSAGE_LOG   467752170159079424
-        meta:                             429409067623251969
-        mod_spam:          &MOD_SPAM      620607373828030464
-        mods:              &MODS          305126844661760000
-        mod_alerts:                       473092532147060736
-        modlog:            &MODLOG        282638479504965634
-        off_topic_0:                      291284109232308226
-        off_topic_1:                      463035241142026251
-        off_topic_2:                      463035268514185226
-        organisation:      &ORGANISATION  551789653284356126
-        python:                           267624335836053506
-        reddit:                           458224812528238616
-        staff_lounge:      &STAFF_LOUNGE  464905259261755392
-        staff_voice:       &STAFF_VOICE   412375055910043655
-        talent_pool:       &TALENT_POOL   534321732593647616
-        userlog:                          528976905546760203
-        user_event_a:      &USER_EVENT_A  592000283102674944
-        verification:                     352442727016693763
-        voice_log:                        640292421988646961
 
     staff_channels: [*ADMINS, *ADMIN_SPAM, *MOD_SPAM, *MODS, *HELPERS, *ORGANISATION, *DEFCON]
     ignored: [*ADMINS, *MESSAGE_LOG, *MODLOG, *ADMINS_VOICE, *STAFF_VOICE, *ATTCH_LOG]
     reminder_whitelist: [*BOT_CMD, *DEV_CONTRIB]
->>>>>>> 1ccc0f11
 
     roles:
         announcements:                          463658397560995840
@@ -265,18 +221,11 @@
         team_leaders:   501324292341104650
 
     webhooks:
-<<<<<<< HEAD
         talent_pool:    569145364800602132
         big_brother:    569133704568373283
         reddit:         635408384794951680
         duck_pond:      637821475327311927
-=======
-        talent_pool:                        569145364800602132
-        big_brother:                        569133704568373283
-        reddit:                             635408384794951680
-        duck_pond:                          637821475327311927
-        dev_log:                            680501655111729222
->>>>>>> 1ccc0f11
+        dev_log:        680501655111729222
 
 
 filter:
