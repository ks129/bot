import inspect
import logging
from typing import Union

from discord import Colour, Embed, Member, User
from discord.ext.commands import (
<<<<<<< HEAD
    Bot, Command, Context, clean_content, command, group
=======
    Cog, Command, Context, clean_content, command, group
>>>>>>> 83127be0
)

from bot.cogs.watchchannels.watchchannel import proxy_user
from bot.converters import TagNameConverter
from bot.pagination import LinePaginator

log = logging.getLogger(__name__)


<<<<<<< HEAD
class Alias:
    """Aliases for commonly used commands."""
=======
class Alias(Cog):
    """
    Aliases for more used commands
    """
>>>>>>> 83127be0

    def __init__(self, bot: Bot):
        self.bot = bot

    async def invoke(self, ctx: Context, cmd_name: str, *args, **kwargs) -> None:
        """Invokes a command with args and kwargs."""
        log.debug(f"{cmd_name} was invoked through an alias")
        cmd = self.bot.get_command(cmd_name)
        if not cmd:
            return log.warning(f'Did not find command "{cmd_name}" to invoke.')
        elif not await cmd.can_run(ctx):
            return log.warning(
                f'{str(ctx.author)} tried to run the command "{cmd_name}"'
            )

        await ctx.invoke(cmd, *args, **kwargs)

    @command(name='aliases')
    async def aliases_command(self, ctx: Context) -> None:
        """Show configured aliases on the bot."""
        embed = Embed(
            title='Configured aliases',
            colour=Colour.blue()
        )
        await LinePaginator.paginate(
            (
                f"• `{ctx.prefix}{value.name}` "
                f"=> `{ctx.prefix}{name[:-len('_alias')].replace('_', ' ')}`"
                for name, value in inspect.getmembers(self)
                if isinstance(value, Command) and name.endswith('_alias')
            ),
            ctx, embed, empty=False, max_lines=20
        )

    @command(name="resources", aliases=("resource",), hidden=True)
    async def site_resources_alias(self, ctx: Context) -> None:
        """Alias for invoking <prefix>site resources."""
        await self.invoke(ctx, "site resources")

    @command(name="watch", hidden=True)
    async def bigbrother_watch_alias(self, ctx: Context, user: Union[Member, User, proxy_user], *, reason: str) -> None:
        """Alias for invoking <prefix>bigbrother watch [user] [reason]."""
        await self.invoke(ctx, "bigbrother watch", user, reason=reason)

    @command(name="unwatch", hidden=True)
    async def bigbrother_unwatch_alias(self, ctx: Context, user: Union[User, proxy_user], *, reason: str) -> None:
        """Alias for invoking <prefix>bigbrother unwatch [user] [reason]."""
        await self.invoke(ctx, "bigbrother unwatch", user, reason=reason)

    @command(name="home", hidden=True)
    async def site_home_alias(self, ctx: Context) -> None:
        """Alias for invoking <prefix>site home."""
        await self.invoke(ctx, "site home")

    @command(name="faq", hidden=True)
    async def site_faq_alias(self, ctx: Context) -> None:
        """Alias for invoking <prefix>site faq."""
        await self.invoke(ctx, "site faq")

    @command(name="rules", hidden=True)
    async def site_rules_alias(self, ctx: Context) -> None:
        """Alias for invoking <prefix>site rules."""
        await self.invoke(ctx, "site rules")

    @command(name="reload", hidden=True)
    async def cogs_reload_alias(self, ctx: Context, *, cog_name: str) -> None:
        """Alias for invoking <prefix>cogs reload [cog_name]."""
        await self.invoke(ctx, "cogs reload", cog_name)

    @command(name="defon", hidden=True)
    async def defcon_enable_alias(self, ctx: Context) -> None:
        """Alias for invoking <prefix>defcon enable."""
        await self.invoke(ctx, "defcon enable")

    @command(name="defoff", hidden=True)
    async def defcon_disable_alias(self, ctx: Context) -> None:
        """Alias for invoking <prefix>defcon disable."""
        await self.invoke(ctx, "defcon disable")

    @command(name="exception", hidden=True)
<<<<<<< HEAD
    async def tags_get_traceback_alias(self, ctx: Context) -> None:
        """Alias for invoking <prefix>tags get traceback."""
        await self.invoke(ctx, "tags get traceback")
=======
    async def tags_get_traceback_alias(self, ctx):
        """
        Alias for invoking <prefix>tags get traceback.
        """

        await self.invoke(ctx, "tags get", tag_name="traceback")
>>>>>>> 83127be0

    @group(name="get",
           aliases=("show", "g"),
           hidden=True,
           invoke_without_command=True)
    async def get_group_alias(self, ctx: Context) -> None:
        """Group for reverse aliases for commands like `tags get`, allowing for `get tags` or `get docs`."""
        pass

    @get_group_alias.command(name="tags", aliases=("tag", "t"), hidden=True)
    async def tags_get_alias(
            self, ctx: Context, *, tag_name: TagNameConverter = None
<<<<<<< HEAD
    ) -> None:
        """Alias for invoking <prefix>tags get [tag_name]."""
        await self.invoke(ctx, "tags get", tag_name)
=======
    ):
        """
        Alias for invoking <prefix>tags get [tag_name].

        tag_name: str - tag to be viewed.
        """

        await self.invoke(ctx, "tags get", tag_name=tag_name)
>>>>>>> 83127be0

    @get_group_alias.command(name="docs", aliases=("doc", "d"), hidden=True)
    async def docs_get_alias(
            self, ctx: Context, symbol: clean_content = None
    ) -> None:
        """Alias for invoking <prefix>docs get [symbol]."""
        await self.invoke(ctx, "docs get", symbol)

    @command(name="nominate", hidden=True)
    async def nomination_add_alias(self, ctx: Context, user: Union[Member, User, proxy_user], *, reason: str) -> None:
        """Alias for invoking <prefix>talentpool add [user] [reason]."""
        await self.invoke(ctx, "talentpool add", user, reason=reason)

    @command(name="unnominate", hidden=True)
    async def nomination_end_alias(self, ctx: Context, user: Union[User, proxy_user], *, reason: str) -> None:
        """Alias for invoking <prefix>nomination end [user] [reason]."""
        await self.invoke(ctx, "nomination end", user, reason=reason)

    @command(name="nominees", hidden=True)
    async def nominees_alias(self, ctx):
        """
        Alias for invoking <prefix>tp watched.
        """

        await self.invoke(ctx, "talentpool watched")


def setup(bot: Bot) -> None:
    """Alias cog load."""
    bot.add_cog(Alias(bot))
    log.info("Cog loaded: Alias")<|MERGE_RESOLUTION|>--- conflicted
+++ resolved
@@ -3,13 +3,7 @@
 from typing import Union
 
 from discord import Colour, Embed, Member, User
-from discord.ext.commands import (
-<<<<<<< HEAD
-    Bot, Command, Context, clean_content, command, group
-=======
-    Cog, Command, Context, clean_content, command, group
->>>>>>> 83127be0
-)
+from discord.ext.commands import Bot, Cog, Command, Context, clean_content, command, group
 
 from bot.cogs.watchchannels.watchchannel import proxy_user
 from bot.converters import TagNameConverter
@@ -18,15 +12,8 @@
 log = logging.getLogger(__name__)
 
 
-<<<<<<< HEAD
-class Alias:
+class Alias (Cog):
     """Aliases for commonly used commands."""
-=======
-class Alias(Cog):
-    """
-    Aliases for more used commands
-    """
->>>>>>> 83127be0
 
     def __init__(self, bot: Bot):
         self.bot = bot
@@ -107,18 +94,9 @@
         await self.invoke(ctx, "defcon disable")
 
     @command(name="exception", hidden=True)
-<<<<<<< HEAD
     async def tags_get_traceback_alias(self, ctx: Context) -> None:
         """Alias for invoking <prefix>tags get traceback."""
-        await self.invoke(ctx, "tags get traceback")
-=======
-    async def tags_get_traceback_alias(self, ctx):
-        """
-        Alias for invoking <prefix>tags get traceback.
-        """
-
         await self.invoke(ctx, "tags get", tag_name="traceback")
->>>>>>> 83127be0
 
     @group(name="get",
            aliases=("show", "g"),
@@ -131,20 +109,13 @@
     @get_group_alias.command(name="tags", aliases=("tag", "t"), hidden=True)
     async def tags_get_alias(
             self, ctx: Context, *, tag_name: TagNameConverter = None
-<<<<<<< HEAD
     ) -> None:
-        """Alias for invoking <prefix>tags get [tag_name]."""
-        await self.invoke(ctx, "tags get", tag_name)
-=======
-    ):
         """
         Alias for invoking <prefix>tags get [tag_name].
 
         tag_name: str - tag to be viewed.
         """
-
         await self.invoke(ctx, "tags get", tag_name=tag_name)
->>>>>>> 83127be0
 
     @get_group_alias.command(name="docs", aliases=("doc", "d"), hidden=True)
     async def docs_get_alias(
@@ -164,11 +135,8 @@
         await self.invoke(ctx, "nomination end", user, reason=reason)
 
     @command(name="nominees", hidden=True)
-    async def nominees_alias(self, ctx):
-        """
-        Alias for invoking <prefix>tp watched.
-        """
-
+    async def nominees_alias(self, ctx: Context) -> None:
+        """Alias for invoking <prefix>tp watched."""
         await self.invoke(ctx, "talentpool watched")
 
 
