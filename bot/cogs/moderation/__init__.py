from bot.bot import Bot
from .incidents import Incidents
from .infractions import Infractions
from .management import ModManagement
from .modlog import ModLog
from .silence import Silence
from .slowmode import Slowmode
from .superstarify import Superstarify


def setup(bot: Bot) -> None:
<<<<<<< HEAD
    """Load the Incidents, Infractions, ModManagement, ModLog, Silence, and Superstarify cogs."""
    bot.add_cog(Incidents(bot))
=======
    """Load the Infractions, ModManagement, ModLog, Silence, Slowmode, and Superstarify cogs."""
>>>>>>> a1a44be2
    bot.add_cog(Infractions(bot))
    bot.add_cog(ModLog(bot))
    bot.add_cog(ModManagement(bot))
    bot.add_cog(Silence(bot))
    bot.add_cog(Slowmode(bot))
    bot.add_cog(Superstarify(bot))<|MERGE_RESOLUTION|>--- conflicted
+++ resolved
@@ -9,12 +9,8 @@
 
 
 def setup(bot: Bot) -> None:
-<<<<<<< HEAD
-    """Load the Incidents, Infractions, ModManagement, ModLog, Silence, and Superstarify cogs."""
+    """Load the Incidents, Infractions, ModManagement, ModLog, Silence, Slowmode and Superstarify cogs."""
     bot.add_cog(Incidents(bot))
-=======
-    """Load the Infractions, ModManagement, ModLog, Silence, Slowmode, and Superstarify cogs."""
->>>>>>> a1a44be2
     bot.add_cog(Infractions(bot))
     bot.add_cog(ModLog(bot))
     bot.add_cog(ModManagement(bot))
