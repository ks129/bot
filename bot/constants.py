"""
Loads bot configuration from YAML files.
By default, this simply loads the default
configuration located at `config-default.yml`.
If a file called `config.yml` is found in the
project directory, the default configuration
is recursively updated with any settings from
the custom configuration. Any settings left
out in the custom user configuration will stay
their default values from `config-default.yml`.
"""

import logging
import os
from collections.abc import Mapping
from enum import Enum
from pathlib import Path
from typing import Dict, List

import yaml

log = logging.getLogger(__name__)


def _env_var_constructor(loader, node):
    """
    Implements a custom YAML tag for loading optional environment
    variables. If the environment variable is set, returns the
    value of it. Otherwise, returns `None`.

    Example usage in the YAML configuration:

        # Optional app configuration. Set `MY_APP_KEY` in the environment to use it.
        application:
            key: !ENV 'MY_APP_KEY'
    """

    default = None

    # Check if the node is a plain string value
    if node.id == 'scalar':
        value = loader.construct_scalar(node)
        key = str(value)
    else:
        # The node value is a list
        value = loader.construct_sequence(node)

        if len(value) >= 2:
            # If we have at least two values, then we have both a key and a default value
            default = value[1]
            key = value[0]
        else:
            # Otherwise, we just have a key
            key = value[0]

    return os.getenv(key, default)


def _join_var_constructor(loader, node):
    """
    Implements a custom YAML tag for concatenating other tags in
    the document to strings. This allows for a much more DRY configuration
    file.
    """

    fields = loader.construct_sequence(node)
    return "".join(str(x) for x in fields)


yaml.SafeLoader.add_constructor("!ENV", _env_var_constructor)
yaml.SafeLoader.add_constructor("!JOIN", _join_var_constructor)

# Pointing old tag to !ENV constructor to avoid breaking existing configs
yaml.SafeLoader.add_constructor("!REQUIRED_ENV", _env_var_constructor)


with open("config-default.yml", encoding="UTF-8") as f:
    _CONFIG_YAML = yaml.safe_load(f)


def _recursive_update(original, new):
    """
    Helper method which implements a recursive `dict.update`
    method, used for updating the original configuration with
    configuration specified by the user.
    """

    for key, value in original.items():
        if key not in new:
            continue

        if isinstance(value, Mapping):
            if not any(isinstance(subvalue, Mapping) for subvalue in value.values()):
                original[key].update(new[key])
            _recursive_update(original[key], new[key])
        else:
            original[key] = new[key]


if Path("config.yml").exists():
    log.info("Found `config.yml` file, loading constants from it.")
    with open("config.yml", encoding="UTF-8") as f:
        user_config = yaml.safe_load(f)
    _recursive_update(_CONFIG_YAML, user_config)


def check_required_keys(keys):
    """
    Verifies that keys that are set to be required are present in the
    loaded configuration.
    """
    for key_path in keys:
        lookup = _CONFIG_YAML
        try:
            for key in key_path.split('.'):
                lookup = lookup[key]
                if lookup is None:
                    raise KeyError(key)
        except KeyError:
            log.critical(
                f"A configuration for `{key_path}` is required, but was not found. "
                "Please set it in `config.yml` or setup an environment variable and try again."
            )
            raise


try:
    required_keys = _CONFIG_YAML['config']['required_keys']
except KeyError:
    pass
else:
    check_required_keys(required_keys)


class YAMLGetter(type):
    """
    Implements a custom metaclass used for accessing
    configuration data by simply accessing class attributes.
    Supports getting configuration from up to two levels
    of nested configuration through `section` and `subsection`.

    `section` specifies the YAML configuration section (or "key")
    in which the configuration lives, and must be set.

    `subsection` is an optional attribute specifying the section
    within the section from which configuration should be loaded.

    Example Usage:

        # config.yml
        bot:
            prefixes:
                direct_message: ''
                guild: '!'

        # config.py
        class Prefixes(metaclass=YAMLGetter):
            section = "bot"
            subsection = "prefixes"

        # Usage in Python code
        from config import Prefixes
        def get_prefix(bot, message):
            if isinstance(message.channel, PrivateChannel):
                return Prefixes.direct_message
            return Prefixes.guild
    """

    subsection = None

    def __getattr__(cls, name):
        name = name.lower()

        try:
            if cls.subsection is not None:
                return _CONFIG_YAML[cls.section][cls.subsection][name]
            return _CONFIG_YAML[cls.section][name]
        except KeyError:
            dotted_path = '.'.join(
                (cls.section, cls.subsection, name)
                if cls.subsection is not None else (cls.section, name)
            )
            log.critical(f"Tried accessing configuration variable at `{dotted_path}`, but it could not be found.")
            raise

    def __getitem__(cls, name):
        return cls.__getattr__(name)


# Dataclasses
class Bot(metaclass=YAMLGetter):
    section = "bot"

    prefix: str
    token: str


class Filter(metaclass=YAMLGetter):
    section = "filter"

    filter_zalgo: bool
    filter_invites: bool
    filter_domains: bool
    watch_rich_embeds: bool
    watch_words: bool
    watch_tokens: bool

    # Notifications are not expected for "watchlist" type filters
    notify_user_zalgo: bool
    notify_user_invites: bool
    notify_user_domains: bool

    ping_everyone: bool
    guild_invite_whitelist: List[int]
    domain_blacklist: List[str]
    word_watchlist: List[str]
    token_watchlist: List[str]

    channel_whitelist: List[int]
    role_whitelist: List[int]


class Cooldowns(metaclass=YAMLGetter):
    section = "bot"
    subsection = "cooldowns"

    tags: int


class Colours(metaclass=YAMLGetter):
    section = "style"
    subsection = "colours"

    soft_red: int
    soft_green: int
    soft_orange: int


class Emojis(metaclass=YAMLGetter):
    section = "style"
    subsection = "emojis"

    defcon_disabled: str  # noqa: E704
    defcon_enabled: str  # noqa: E704
    defcon_updated: str  # noqa: E704

    green_chevron: str
    red_chevron: str
    white_chevron: str
    bb_message: str

    status_online: str
    status_offline: str
    status_idle: str
    status_dnd: str

    bullet: str
    new: str
    pencil: str
    cross_mark: str


class Icons(metaclass=YAMLGetter):
    section = "style"
    subsection = "icons"

    crown_blurple: str
    crown_green: str
    crown_red: str

    defcon_denied: str    # noqa: E704
    defcon_disabled: str  # noqa: E704
    defcon_enabled: str   # noqa: E704
    defcon_updated: str   # noqa: E704

    filtering: str

    guild_update: str

    hash_blurple: str
    hash_green: str
    hash_red: str

    message_bulk_delete: str
    message_delete: str
    message_edit: str

    sign_in: str
    sign_out: str

    token_removed: str

    user_ban: str
    user_unban: str
    user_update: str

    user_mute: str
    user_unmute: str
    user_verified: str

    user_warn: str

    pencil: str

    remind_blurple: str
    remind_green: str
    remind_red: str

    questionmark: str


class CleanMessages(metaclass=YAMLGetter):
    section = "bot"
    subsection = "clean"

    message_limit: int


class Categories(metaclass=YAMLGetter):
    section = "guild"
    subsection = "categories"

    python_help: int


class Channels(metaclass=YAMLGetter):
    section = "guild"
    subsection = "channels"

    admins: int
    announcements: int
    big_brother_logs: int
    bot: int
    checkpoint_test: int
    defcon: int
    devalerts: int
    devlog: int
    devtest: int
    help_0: int
    help_1: int
    help_2: int
    help_3: int
    help_4: int
    help_5: int
    helpers: int
    message_log: int
    mod_alerts: int
    modlog: int
    off_topic_1: int
    off_topic_2: int
    off_topic_3: int
    python: int
    reddit: int
    talent_pool: int
    userlog: int
    verification: int


class Roles(metaclass=YAMLGetter):
    section = "guild"
    subsection = "roles"

    admin: int
    announcements: int
    champion: int
    contributor: int
    developer: int
    devops: int
    jammer: int
    moderator: int
    muted: int
    owner: int
    verified: int
    helpers: int


class Guild(metaclass=YAMLGetter):
    section = "guild"

    id: int
    ignored: List[int]


class Keys(metaclass=YAMLGetter):
    section = "keys"

    deploy_bot: str
    deploy_site: str
    omdb: str
    site_api: str
    youtube: str


class RabbitMQ(metaclass=YAMLGetter):
    section = "rabbitmq"

    host: str
    password: str
    port: int
    username: str


class URLs(metaclass=YAMLGetter):
    section = "urls"

    # Discord API endpoints
    discord_api: str
    discord_invite_api: str

    # Misc endpoints
    bot_avatar: str
    deploy: str
    gitlab_bot_repo: str
    omdb: str
    status: str

    # Site endpoints
    site: str
    site_api: str
    site_facts_api: str
    site_clean_api: str
    site_superstarify_api: str
    site_idioms_api: str
    site_logs_api: str
    site_logs_view: str
    site_names_api: str
    site_quiz_api: str
    site_reminders_api: str
    site_reminders_user_api: str
    site_schema: str
    site_settings_api: str
    site_special_api: str
    site_tags_api: str
    site_user_api: str
    site_user_complete_api: str
    site_infractions: str
    site_infractions_user: str
    site_infractions_type: str
    site_infractions_by_id: str
    site_infractions_user_type_current: str
    site_infractions_user_type: str
    paste_service: str


class Reddit(metaclass=YAMLGetter):
    section = "reddit"

    request_delay: int
    subreddits: list


class Wolfram(metaclass=YAMLGetter):
    section = "wolfram"

    user_limit_day: int
    guild_limit_day: int
    key: str


class AntiSpam(metaclass=YAMLGetter):
    section = 'anti_spam'

    clean_offending: bool
    ping_everyone: bool

    punishment: Dict[str, Dict[str, int]]
    rules: Dict[str, Dict[str, int]]


class BigBrother(metaclass=YAMLGetter):
    section = 'big_brother'

    log_delay: int
    header_message_limit: int


class Free(metaclass=YAMLGetter):
    section = 'free'

    activity_timeout: int
    cooldown_rate: int
    cooldown_per: float


class RedirectOutput(metaclass=YAMLGetter):
    section = 'redirect_output'

    delete_invocation: bool
    delete_delay: int


# Debug mode
DEBUG_MODE = True if 'local' in os.environ.get("SITE_URL", "local") else False

# Paths
BOT_DIR = os.path.dirname(__file__)
PROJECT_ROOT = os.path.abspath(os.path.join(BOT_DIR, os.pardir))

# Default role combinations
STAFF_ROLES = Roles.helpers, Roles.moderator, Roles.admin, Roles.owner

# Bot replies
NEGATIVE_REPLIES = [
    "Noooooo!!",
    "Nope.",
    "I'm sorry Dave, I'm afraid I can't do that.",
    "I don't think so.",
    "Not gonna happen.",
    "Out of the question.",
    "Huh? No.",
    "Nah.",
    "Naw.",
    "Not likely.",
    "No way, José.",
    "Not in a million years.",
    "Fat chance.",
    "Certainly not.",
    "NEGATORY.",
<<<<<<< HEAD
    "Nuh-uh.",
    "Not in my house!",
=======
    "Nuh-uh",
>>>>>>> d881b244
]

POSITIVE_REPLIES = [
    "Yep.",
    "Absolutely!",
    "Can do!",
    "Affirmative!",
    "Yeah okay.",
    "Sure.",
    "Sure thing!",
    "You're the boss!",
    "Okay.",
    "No problem.",
    "I got you.",
    "Alright.",
    "You got it!",
    "ROGER THAT",
    "Of course!",
    "Aye aye, cap'n!",
    "I'll allow it.",
]

ERROR_REPLIES = [
    "Please don't do that.",
    "You have to stop.",
    "Do you mind?",
    "In the future, don't do that.",
    "That was a mistake.",
    "You blew it.",
    "You're bad at computers.",
    "Are you trying to kill me?",
    "Noooooo!!",
    "I can't believe you've done this",
]


class Event(Enum):
    """
    Event names. This does not include every event (for example, raw
    events aren't here), but only events used in ModLog for now.
    """

    guild_channel_create = "guild_channel_create"
    guild_channel_delete = "guild_channel_delete"
    guild_channel_update = "guild_channel_update"
    guild_role_create = "guild_role_create"
    guild_role_delete = "guild_role_delete"
    guild_role_update = "guild_role_update"
    guild_update = "guild_update"

    member_join = "member_join"
    member_remove = "member_remove"
    member_ban = "member_ban"
    member_unban = "member_unban"
    member_update = "member_update"

    message_delete = "message_delete"
    message_edit = "message_edit"<|MERGE_RESOLUTION|>--- conflicted
+++ resolved
@@ -516,12 +516,8 @@
     "Fat chance.",
     "Certainly not.",
     "NEGATORY.",
-<<<<<<< HEAD
     "Nuh-uh.",
     "Not in my house!",
-=======
-    "Nuh-uh",
->>>>>>> d881b244
 ]
 
 POSITIVE_REPLIES = [
